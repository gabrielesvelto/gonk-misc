TARGET_PROVIDES_INIT_RC := true
CONFIG_ESD := no
HTTP := android

PRODUCT_PACKAGES += \
	b2g.sh \
	b2g-info \
	b2g-ps \
<<<<<<< HEAD
	fakesched \
=======
	fakeperm \
	gonksched \
>>>>>>> 7e006b3f
	fakeappops \
	fs_config \
	gaia \
	gecko \
	init.rc \
	init.b2g.rc \
	killer \
	libttspico \
	rild \
	rilproxy \
	oom-msg-logger \
	$(NULL)

ifneq ($(B2G_VALGRIND),)
include external/valgrind/valgrind.mk
endif

ifeq ($(ENABLE_DEFAULT_BOOTANIMATION),true)
PRODUCT_COPY_FILES += \
	gonk-misc/bootanimation.zip:system/media/bootanimation.zip 
endif

ifeq ($(ENABLE_LIBRECOVERY),true)
PRODUCT_PACKAGES += \
  librecovery
endif

ifneq ($(DISABLE_SOURCES_XML),true)
PRODUCT_PACKAGES += \
	sources.xml
endif<|MERGE_RESOLUTION|>--- conflicted
+++ resolved
@@ -6,12 +6,7 @@
 	b2g.sh \
 	b2g-info \
 	b2g-ps \
-<<<<<<< HEAD
-	fakesched \
-=======
-	fakeperm \
 	gonksched \
->>>>>>> 7e006b3f
 	fakeappops \
 	fs_config \
 	gaia \
